#!/usr/bin/env sh
. "$(dirname -- "$0")/_/husky.sh"

# Define color codes
RED='\033[31m'
GREEN='\033[32m'
RESET='\033[0m'

# Check if Docker is running
if ! docker info >/dev/null 2>&1; then
  echo "${RED}Docker is not running. Please start Docker and try again.${RESET}"
  exit 1
fi

# Build Docker Compose services
echo "🚀 Building Docker Compose services..."
docker-compose -f docker-compose.yml build || { echo "${RED}Build failed${RESET}"; exit 1; }

# Start Docker Compose services
echo "🚀 Starting Docker Compose services..."
docker-compose -f docker-compose.yml up -d || { echo "${RED}Startup failed${RESET}"; exit 1; }

# Wait 5 seconds for services to initialize
echo "⏳ Waiting 10 seconds for containers to settle..."
<<<<<<< HEAD
sleep 1
=======
sleep 16
>>>>>>> 66f136c7

# Show backend container logs 
echo "📜 Backend service logs:"
docker logs logiglo_backend 
sleep 2
# Show running containers
echo "📦 Running containers:"
docker ps

# Stop services
echo "🛑 Stopping Docker Compose services..."
docker-compose -f docker-compose.yml down || { echo "${RED}Teardown failed${RESET}"; exit 1; }

# Success message
echo "${GREEN}✅ Pre-push check completed successfully.${RESET}"
exit 0<|MERGE_RESOLUTION|>--- conflicted
+++ resolved
@@ -22,11 +22,7 @@
 
 # Wait 5 seconds for services to initialize
 echo "⏳ Waiting 10 seconds for containers to settle..."
-<<<<<<< HEAD
-sleep 1
-=======
 sleep 16
->>>>>>> 66f136c7
 
 # Show backend container logs 
 echo "📜 Backend service logs:"
