--- conflicted
+++ resolved
@@ -5,11 +5,8 @@
 const generalPostRoutes = require('./routes/generalPost.routes.js');
 const uploadRoute = require('./routes/uploadImage.routes.js');
 const blogRoute = require('./routes/blog.routes.js');
-<<<<<<< HEAD
 const eventRoute = require('./routes/event.routes.js');
 const path = require('path');
-=======
->>>>>>> 01715118
 const cookieParser = require('cookie-parser');
 
 const app = express();
@@ -29,6 +26,7 @@
 app.use('/api/forumCategory', forumCategoryRoutes);
 app.use('/api/uploadFiles', uploadRoute);
 app.use('/api/blog', blogRoute);
+app.use("/api/event",eventRoute)
 
 // Root route
 app.get('/', (req, res) => {
@@ -36,19 +34,11 @@
     message: 'Shree Ganeshay Namah || Radhay Radhay',
   });
 });
-<<<<<<< HEAD
-// Serve uploads folder
-app.use('/uploads', express.static(path.join(__dirname, 'uploads')));
-app.use('/api/uploadFiles', uploadRoute);
-app.use('/api/blog', blogRoute);
-app.use("/api/event",eventRoute)
-=======
 
 // Error handling middleware
 app.use((err, req, res, next) => {
   console.error('Server error:', err.stack);
   res.status(500).json({ message: 'Server error', details: err.message });
 });
->>>>>>> 01715118
 
 module.exports = app;