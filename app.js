const express = require('express');
const quotePostRoutes = require('./routes/quotePost.routes.js');
const forumCategoryRoutes = require('./routes/forumCategory.routes.js');
const userRoutes = require('./routes/user.routes.js');
const generalPostRoutes = require('./routes/generalPost.routes.js');
const uploadRoute = require('./routes/uploadImage.routes.js');
const blogRoute = require('./routes/blog.routes.js');
const path = require('path');
const cookieParser = require('cookie-parser');
const app = express();
<<<<<<< HEAD
const path = require('path');
// const userRoutes = require('./routes/user.routes.js')
const educationRoutes = require('./routes/education.routes.js');

=======
>>>>>>> 828ecca0
// Middleware to parse JSON bodies
app.use(express.json());
app.use(cookieParser());
//user Route
app.use('/api/user', userRoutes);

<<<<<<< HEAD
app.use('/uploads', express.static(path.join(__dirname, 'uploads')));

// A simple route
app.get('/', (req, res) => {
  res.send('Hello, world!');
});
=======
//QuotePost Route
app.use('/api/quotePost', quotePostRoutes);
>>>>>>> 828ecca0

//General Post Route
app.use('/api/generalPost', generalPostRoutes);
//ForumCategory Route
app.use('/api/forumCategory', forumCategoryRoutes);
// Example of a route
app.get('/', (req, res) => {
  res.json({
    message: ' Shree Ganeshay Namah || Radhay Radhay',
  });
});
// Serve uploads folder
app.use('/uploads', express.static(path.join(__dirname, 'uploads')));
app.use('/api/uploadFiles', uploadRoute);
app.use('/api/blog', blogRoute);

//api end points
// app.use('/api/user', userRoutes);
app.use('/api/education', educationRoutes)

module.exports = app;<|MERGE_RESOLUTION|>--- conflicted
+++ resolved
@@ -8,48 +8,15 @@
 const path = require('path');
 const cookieParser = require('cookie-parser');
 const app = express();
-<<<<<<< HEAD
-const path = require('path');
-// const userRoutes = require('./routes/user.routes.js')
-const educationRoutes = require('./routes/education.routes.js');
 
-=======
->>>>>>> 828ecca0
 // Middleware to parse JSON bodies
 app.use(express.json());
-app.use(cookieParser());
-//user Route
-app.use('/api/user', userRoutes);
-
-<<<<<<< HEAD
-app.use('/uploads', express.static(path.join(__dirname, 'uploads')));
 
 // A simple route
-app.get('/', (req, res) => {
-  res.send('Hello, world!');
-});
-=======
-//QuotePost Route
-app.use('/api/quotePost', quotePostRoutes);
->>>>>>> 828ecca0
-
-//General Post Route
-app.use('/api/generalPost', generalPostRoutes);
-//ForumCategory Route
-app.use('/api/forumCategory', forumCategoryRoutes);
-// Example of a route
 app.get('/', (req, res) => {
   res.json({
     message: ' Shree Ganeshay Namah || Radhay Radhay',
   });
 });
-// Serve uploads folder
-app.use('/uploads', express.static(path.join(__dirname, 'uploads')));
-app.use('/api/uploadFiles', uploadRoute);
-app.use('/api/blog', blogRoute);
-
-//api end points
-// app.use('/api/user', userRoutes);
-app.use('/api/education', educationRoutes)
 
 module.exports = app;