--- conflicted
+++ resolved
@@ -14,8 +14,6 @@
     volumes:
       - pgdata:/var/lib/postgresql/data
 
-<<<<<<< HEAD
-=======
   backend:
     image: nayanwinspiretech/logiglo_backend_2.0
     container_name: logiglo_backend_2.0
@@ -35,7 +33,6 @@
       npm run start
       "
 
->>>>>>> 01715118
 volumes:
   pgdata:
   uploads: 