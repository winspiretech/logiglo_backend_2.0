--- conflicted
+++ resolved
@@ -1,11 +1,12 @@
 generator client {
   provider = "prisma-client-js"
-
+  output = "../generated/prisma"
 }
 
 datasource db {
   provider = "postgresql"
   url      = env("DATABASE_URL")
+
 }
 
 model User {
@@ -28,33 +29,23 @@
   accountType String?      @default("personal")
   createdAt   DateTime     @default(now())
   updatedAt   DateTime     @updatedAt
-<<<<<<< HEAD
   quotePost   QuotePost[]
   quoteReply  QuoteReply[]
   quoteLike   QuoteLike[]
   generalPost GeneralPost[]
-=======
-  quoteLike   QuoteLike[]
-  quotePost   QuotePost[]
-  quoteReply  QuoteReply[]
->>>>>>> cdfc48af
 }
 
 model ForumMainCategory {
   id      String   @id @default(uuid())
   name    String?
   enabled Boolean? @default(false)
-<<<<<<< HEAD
   subCategory ForumSubCategory[]
-=======
->>>>>>> cdfc48af
 }
 
 model ForumSubCategory {
   id      String   @id @default(uuid())
   name    String?
   enabled Boolean? @default(false)
-<<<<<<< HEAD
   mainCategoryId String
   mainCategory ForumMainCategory @relation(fields: [mainCategoryId], references: [id])
 }
@@ -81,30 +72,6 @@
   dangerousGoods   Boolean?
   status           String?   @default("pending")
   rejectionReason  String?
-=======
-}
-
-model QuotePost {
-  id               String       @id @default(uuid())
-  title            String?
-  description      String?
-  userId           String?
-  categoryId       String?
-  createdAt        DateTime     @default(now())
-  updatedAt        DateTime     @updatedAt
-  totalNetWeight   Float?       @default(0)
-  totalGrossWeight Float?       @default(0)
-  volumetricWeight Float?       @default(0)
-  transitInsurance Boolean?     @default(false)
-  width            Float?       @default(0)
-  height           Float?       @default(0)
-  length           Float?       @default(0)
-  viewCount        Int?         @default(0)
-  likesCount       Int?         @default(0)
-  commentsCount    Int?         @default(0)
-  dangerousGoods   Boolean?     @default(false)
-  status           String?      @default("pending")
->>>>>>> cdfc48af
   fromPostalCode   String?
   toPostalCode     String?
   fromCity         String?
@@ -115,7 +82,6 @@
   toAddress        String?
   fromState        String?
   toState          String?
-<<<<<<< HEAD
   postMainCategory String?
   postSubCategory  String?
   shipmentType     String?
@@ -136,31 +102,12 @@
   rejectionReason String?
   user            User      @relation(fields: [userId], references: [id], onDelete: Cascade)
   post            QuotePost @relation(fields: [postId], references: [id], onDelete: Cascade)
-=======
-  postCategory     String?
-  shipmentType     String?      @default("domestic")
-  shipmentMode     String?
-  quoteLike        QuoteLike[]
-  user             User?        @relation(fields: [userId], references: [id])
-  quoteReply       QuoteReply[]
-}
-
-model QuoteReply {
-  id            String    @id @default(uuid())
-  userId        String
-  postId        String
-  parentReplyId String
-  createdAt     DateTime  @default(now())
-  post          QuotePost @relation(fields: [postId], references: [id], onDelete: Cascade)
-  user          User      @relation(fields: [userId], references: [id], onDelete: Cascade)
->>>>>>> cdfc48af
 }
 
 model QuoteLike {
   id     String    @id @default(uuid())
   userId String
   postId String
-<<<<<<< HEAD
   user   User      @relation(fields: [userId], references: [id])
   post   QuotePost @relation(fields: [postId], references: [id])
 }
@@ -180,8 +127,3 @@
   generalPostSubCategory  String?
   user User @relation(fields: [userId], references: [id])
 }
-=======
-  post   QuotePost @relation(fields: [postId], references: [id])
-  user   User      @relation(fields: [userId], references: [id])
-}
->>>>>>> cdfc48af
