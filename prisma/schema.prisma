// schema.prisma
generator client {
  provider      = "prisma-client-js"
  binaryTargets = ["native", "windows", "linux-musl"]
  output        = "../generated/prisma"
}

datasource db {
  provider = "postgresql"
  url      = env("DATABASE_URL")
}

enum EducationLevel {
  HIGH_SCHOOL
  UNDERGRADUATE
  POSTGRADUATE
  DOCTORATE
  OTHER
}

enum CourseDifficulty {
  BEGINNER
  INTERMEDIATE
  ADVANCED
}

enum CourseMode {
  ONLINE
  OFFLINE
  HYBRID
}

enum Currency {
  INR
  USD
  EUR
  GBP
  OTHER
}

enum InstitutionType {
  SCHOOL
  COLLEGE
  UNIVERSITY
  INSTITUTE
  OTHER
}

enum NotificationType {
  POST_LIKED
  POST_REPLIED
  REPLY_REPLIED
  POST_STATUS_CHANGED
  BLOG_STATUS_CHANGED
  EVENT_CREATED
  COURSE_ENQUIRY_SUBMITTED
  EVENT_UPCOMING
}

model User {
  id                      String                      @id @default(uuid())
  name                    String
  email                   String?                     @unique
  password                String?
  verified                Boolean?                    @default(false)
  role                    String?                     @default("user")
  mobileNo                String?                     @unique
  country                 String?
  city                    String?
  address                 String?
  postalCode              String?
  profilePic              String?
  bio                     String?
  online                  Boolean?                    @default(false)
  lastSeen                DateTime?
  rating                  Float?                      @default(0)
  accountType             String?                     @default("personal")
  createdAt               DateTime                    @default(now())
  updatedAt               DateTime                    @updatedAt
  quotePost               QuotePost[]
  quoteReply              QuoteReply[]
  quoteLike               QuoteLike[]                 @relation("UserToQuoteLike")
  generalPost             GeneralPost[]               @relation("UserToGeneralPost")
  generalReply            GeneralReply[]
  generalLike             GeneralLike[]               @relation("UserToGeneralLike")
  blog                    Blog[]
  Course                  Course[]
  Event                   Event[]
  receivedNotifications   Notification[]              @relation("RecipientNotifications")
  notificationPreferences UserNotificationPreference?
  Rating                  Rating[]
  BlogComment             BlogComment[]
  RequestToConnect        RequestToConnect[]
  otps                    Otp[]
}

// schema.prisma

// Enums for the new fields
enum PostType {
  DOCS
  NON_DOCS
}

enum ShipmentType {
  SAMPLE
  COMMERCIAL
}

enum ServiceType {
  DTD // Door to Door
  SELF // Self Drop & Self Pickup
}

enum IncotermType {
  EXW
  FCA
  FAS
  FOB
  CFR
  CIF
  CPT
  CIP
  DPU
  DAP
  DDP
}

model ForumMainCategory {
  id          String             @id @default(uuid())
  name        String?            @unique
  enabled     Boolean?           @default(false)
  subCategory ForumSubCategory[]
  quotePost   QuotePost[]
  generalPost GeneralPost[]
}

model ForumSubCategory {
  id             String            @id @default(uuid())
  name           String?
  enabled        Boolean?          @default(false)
  mainCategoryId String
  quotePost      QuotePost[]
  generalPost    GeneralPost[]
  mainCategory   ForumMainCategory @relation(fields: [mainCategoryId], references: [id])

  @@unique([name, mainCategoryId])
}

model QuotePost {
  id               String    @id @default(uuid())
  title            String
  description      String
  userId           String
  name             String?
  createdAt        DateTime? @default(now())
  updatedAt        DateTime? @updatedAt
  totalNetWeight   Float?
  totalGrossWeight Float?
  volumetricWeight Float?
  transitInsurance Boolean?
  width            Float?
  height           Float?
  length           Float?
  viewCount        Int?
  likesCount       Int?
  commentsCount    Int?
  dangerousGoods   Boolean?
  status           String?   @default("pending")
  rejectionReason  String[]
  acceptReason     String?
  fromPostalCode   String?
  toPostalCode     String?
  fromCity         String?
  toCity           String?
  fromCountry      String?
  toCountry        String?
  fromAddress      String?
  toAddress        String?
  fromState        String?
  toState          String?
  postMainCategory String?
  postSubCategory  String?

  // New fields from the form
  postType     PostType? // Docs or Non-Docs
  shipmentType ShipmentType? // Sample or Commercial
  serviceType  ServiceType? // Door to Door or Self Drop & Self Pickup
  incoterm     IncotermType? // Selected Incoterm (EXW, FOB, etc.)
  incotermInfo String? // Description or info bound to the selected Incoterm

  // Relations
  quoteReply   QuoteReply[]
  quoteLike    QuoteLike[]        @relation("PostToQuoteLike")
  subCategory  ForumSubCategory?  @relation(fields: [postSubCategory], references: [id])
  mainCategory ForumMainCategory? @relation(fields: [postMainCategory], references: [id])
  user         User               @relation(fields: [userId], references: [id])
}

model QuoteReply {
  id              String       @id @default(uuid())
  userId          String
  postId          String
  parentReplyId   String?
  description     String?
  createdAt       DateTime     @default(now())
  status          String?      @default("pending")
  rejectionReason String?
  user            User         @relation(fields: [userId], references: [id], onDelete: Cascade)
  post            QuotePost    @relation(fields: [postId], references: [id], onDelete: Cascade)
  parentReply     QuoteReply?  @relation("QuoteReplyToReply", fields: [parentReplyId], references: [id])
  childReplies    QuoteReply[] @relation("QuoteReplyToReply")
}

model QuoteLike {
  id     String    @id @default(uuid())
  userId String
  postId String
  user   User      @relation("UserToQuoteLike", fields: [userId], references: [id])
  post   QuotePost @relation("PostToQuoteLike", fields: [postId], references: [id])
}

model GeneralPost {
  id                      String   @id @default(uuid())
  title                   String
  description             String
  userId                  String
  createdBy               String?
  createdAt               DateTime @default(now())
  updatedAt               DateTime @updatedAt
  viewCount               Int?
  likesCount              Int?     @default(0)
  commentsCount           Int?     @default(0)
  status                  String?  @default("pending")
  rejectionReason         String[]
  acceptReason            String?
  generalPostMainCategory String?
  generalPostSubCategory  String?

  user         User               @relation("UserToGeneralPost", fields: [userId], references: [id])
  MainCategory ForumMainCategory? @relation(fields: [generalPostMainCategory], references: [id])
  SubCategory  ForumSubCategory?  @relation(fields: [generalPostSubCategory], references: [id])
  generalReply GeneralReply[]
  generalLike  GeneralLike[]      @relation("PostToGeneralLike")
}

model GeneralReply {
  id              String         @id @default(uuid())
  userId          String
  postId          String
  parentReplyId   String?
  description     String?
  createdAt       DateTime       @default(now())
  status          String?        @default("pending")
  rejectionReason String?
  user            User           @relation(fields: [userId], references: [id], onDelete: Cascade)
  post            GeneralPost    @relation(fields: [postId], references: [id], onDelete: Cascade)
  parentReply     GeneralReply?  @relation("GeneralReplyToReply", fields: [parentReplyId], references: [id])
  childReplies    GeneralReply[] @relation("GeneralReplyToReply")
}

model GeneralLike {
  id     String      @id @default(uuid())
  userId String
  postId String
  user   User        @relation("UserToGeneralLike", fields: [userId], references: [id])
  post   GeneralPost @relation("PostToGeneralLike", fields: [postId], references: [id])
}

model Blog {
  id          String        @id @default(uuid())
  title       String
  description String
  authorId    String
  author      User          @relation(fields: [authorId], references: [id])
  status      String
  createdAt   DateTime      @default(now())
  image_url   String[]
  categoryId  String?
  category    BlogCategory? @relation(fields: [categoryId], references: [id])

  isArchived       Boolean       @default(false)
  unArchiveReasons String[]      @default([])
  BlogComment      BlogComment[]
}

enum EventMode {
  offline
  online
  hybrid
}

model Event {
  id            String    @id @default(uuid())
  authorId      String
  coverImages   String[]
  author        User      @relation(fields: [authorId], references: [id])
  eventTitle    String
  organizer     String
  countryCode   String?
  contactNumber String?
  emailAddress  String?
  description   String
  mode          EventMode
  location      String?
  startDate     DateTime
  endDate       DateTime
  createdAt     DateTime  @default(now())

  isArchived       Boolean          @default(false)
  unArchiveReasons String[]         @default([])
  videoUrl         String
  brochure         String
  EventIntrested   EventIntrested[]
}

model BlogCategory {
  id    String @id @default(uuid())
  name  String @unique
  blogs Blog[]
}

model Course {
  id               String             @id @default(uuid())
  institutionName  String
  logo             String?
  title            String
  description      String?
  instructorName   String
  thumbnail        String?
  brochure         String?
  previewVideoUrl  String?
  educationLevel   EducationLevel
  difficulty       CourseDifficulty
  mode             CourseMode
  currency         Currency // e.g., INR, USD, EUR
  price            Float              @default(0.0) // Free courses allowed
  duration         String
  validUntil       DateTime? // Null means no expiration
  isActive         Boolean            @default(true) // Controls visibility
  createdAt        DateTime           @default(now())
  updatedAt        DateTime           @updatedAt
  createdById      String
  createdBy        User               @relation(fields: [createdById], references: [id])
  modules          CourseModule[]
  Rating           Rating[]
  RequestToConnect RequestToConnect[]
}

model CourseModule {
  id           String   @id @default(uuid())
  courseId     String
  sectionTitle String
  videoTitle   String
  description  String?
  createdAt    DateTime @default(now())
  updatedAt    DateTime @updatedAt
  course       Course   @relation(fields: [courseId], references: [id], onDelete: Cascade)
}

enum EnquiryStatus {
  pending
  resolved
  rejected
}

model CourseEnquiry {
  id                    String   @id @default(uuid())
  institutionName       String
  institutionType       String
  contactPersonName     String
  contactPersonPosition String
  contactNumber         String
  email                 String
  website               String
  message               String
  createdAt             DateTime @default(now())
  updatedAt             DateTime @updatedAt

  status EnquiryStatus @default(pending)
}

model CountriesData {
  id        Int          @id // Primary key
  shortname String
  name      String
  phonecode Int
  states    StatesData[]
  flag      String?
}

model StatesData {
  id         Int           @id // Primary key
  name       String
  country_id Int
  country    CountriesData @relation(fields: [country_id], references: [id])
  cities     CitiesData[]
}

model CitiesData {
  id       Int        @id // Primary key
  name     String
  state_id Int
  state    StatesData @relation(fields: [state_id], references: [id])
}

// Notification Model
model Notification {
  id             String   @id @default(uuid())
  recipientId    String
  recipient      User     @relation("RecipientNotifications", fields: [recipientId], references: [id], onDelete: Cascade)
  type           String // e.g., QUOTE_POST_CREATED, QUOTE_POST_ACCEPTED
  message        String
  quotePostId    String? // Optional reference to QuotePost
  quoteReplyId   String? // Optional reference to QuoteReply
  generalPostId  String? // Optional reference to GeneralPost
  generalReplyId String? // Optional reference to GeneralPostReply
  createdAt      DateTime @default(now())
  updatedAt      DateTime @updatedAt
}

// User Notification Preferences Model
model UserNotificationPreference {
  id                     String   @id @default(uuid())
  userId                 String   @unique
  user                   User     @relation(fields: [userId], references: [id], onDelete: Cascade)
  quotePostCreation      Boolean  @default(true)
  quotePostModeration    Boolean  @default(true)
  quotePostRejected      Boolean  @default(true)
  quoteReplyCreation     Boolean  @default(true)
  quoteReplyModeration   Boolean  @default(true)
  quoteReplyRejected     Boolean  @default(true)
  generalPostCreation    Boolean  @default(true)
  generalPostModeration  Boolean  @default(true)
  generalPostRejected    Boolean  @default(true)
  generalReplyCreation   Boolean  @default(true)
  generalReplyModeration Boolean  @default(true)
  generalReplyRejected   Boolean  @default(true)
  createdAt              DateTime @default(now())
  updatedAt              DateTime @updatedAt
}

// Email Server Configuration Model
model EmailServerConfig {
  id        String   @id @default(uuid())
  host      String
  port      Int
  secure    Boolean
  authUser  String
  authPass  String
  fromEmail String
  createdAt DateTime @default(now())
  updatedAt DateTime @updatedAt
}

model LandingMenuItems {
  id      String  @id @default(uuid())
  name    String
  enabled Boolean @default(false)

  @@index([name, enabled], name: "LandingMenuItems_name_enabled")
}

model CountriesDataWithFlag {
  id_country           Int    @id @default(autoincrement())
  Country_Name         String
  ISO2                 String @db.Char(2)
  ISO3                 String @db.Char(3)
  Top_Level_Domain     String
  FIPS                 String
  ISO_Numeric          Int
  GeoNameID            String
  E164                 Int
  Phone_Code           String
  Continent            String
  Capital              String
  Time_Zone_in_Capital String
  Currency             String
  Language_Codes       String
  Languages            String
  Area_KM2             Int
  Internet_Hosts       String
  Internet_Users       String
  Phones_Mobile        String
  Phones_Landline      String
  GDP                  String
}

model Rating {
  id       String  @id @default(uuid())
  userId   String
  courseId String
  rating   Decimal @db.Decimal(2, 1)
  user     User    @relation(fields: [userId], references: [id])
  course   Course  @relation(fields: [courseId], references: [id])
}

enum BlogStatus {
  pending
  rejected
  accepted
}

model BlogComment {
  id            String        @id @default(uuid())
  blogId        String
  userId        String
  status        BlogStatus    @default(pending)
  comment       String
  createdAt     DateTime      @default(now())
  parentId      String?
  user          User          @relation(fields: [userId], references: [id])
  blog          Blog          @relation(fields: [blogId], references: [id])
  parentComment BlogComment?  @relation("BlogParentComment", fields: [parentId], references: [id], onDelete: Cascade)
  replies       BlogComment[] @relation("BlogParentComment")
}

model RequestToConnect {
  id       String @id @default(uuid())
  name     String
  email    String
  mobileNo String

  message String?
  status  RequestStatus @default(PENDING)
  userId  String
  user    User          @relation(fields: [userId], references: [id])

  courseId String
  course   Course @relation(fields: [courseId], references: [id])

  createdAt DateTime @default(now())
  updatedAt DateTime @updatedAt
}

enum RequestStatus {
  PENDING
  RESOLVED
}

model EventIntrested {
  id        String   @id @default(uuid())
  firstName String
  lastName  String
  mobileNo  String
  email     String
  createdAt DateTime @default(now())
  eventId   String
  event     Event    @relation(fields: [eventId], references: [id])
}

model ContactUs {
  id        String   @id @default(uuid())
  name      String
  email     String
  phoneNo   String
  city      String
  message   String
  createdAt DateTime @default(now())
}

enum AdStatus {
<<<<<<< HEAD
  Active
  Inactive
=======
  active
  inactive
>>>>>>> d7937bfb
}

model Section {
  id              String            @id @default(uuid())
  name            String            @unique
  ads             Ad[]              @relation("AdSections")
  AdStat          AdStat[]
  UserSectionTime UserSectionTime[]
<<<<<<< HEAD
=======
  SubSection      SubSection[]
  show            Boolean           @default(true)
}

model SubSection {
  id        String  @id @default(uuid())
  name      String
  sectionId String
  section   Section @relation(fields: [sectionId], references: [id])
  ads       Ad[]    @relation("AdSubSections")
  show            Boolean           @default(true)

  @@unique([name, sectionId])
>>>>>>> d7937bfb
}

model Ad {
  id              String            @id @default(uuid())
  title           String
<<<<<<< HEAD
  imageUrl        String
  targetUrl       String
  location        String
=======
  bannerImage     String?
  boxImage        String?
  targetUrl       String
  type            AdType
>>>>>>> d7937bfb
  startDate       DateTime
  endDate         DateTime
  status          AdStatus
  impressions     Int               @default(0)
  clicks          Int               @default(0)
  createdAt       DateTime          @default(now())
  updatedAt       DateTime?         @updatedAt
  stats           AdStat[]
  sections        Section[]         @relation("AdSections")
<<<<<<< HEAD
  UserSectionTime UserSectionTime[]
}

=======
  subSections     SubSection[]      @relation("AdSubSections")
  UserSectionTime UserSectionTime[]
}

enum AdType {
  box
  banner
  both
}

>>>>>>> d7937bfb
model AdStat {
  id          String   @id @default(uuid())
  adId        String
  ad          Ad       @relation(fields: [adId], references: [id])
  date        DateTime @default(now())
  impressions Int      @default(0)
  clicks      Int      @default(0)
  sectionId   String
  section     Section  @relation(fields: [sectionId], references: [id])

  @@unique([adId, date, sectionId])
}

model UserSectionTime {
  id          String   @id @default(uuid())
  userId      String
  sectionId   String
  date        DateTime @default(now())
  timeSpentMs Int      @default(0)
  adId        String

  ad      Ad      @relation(fields: [adId], references: [id])
  section Section @relation(fields: [sectionId], references: [id])

  @@unique([userId, sectionId, date, adId])
}
<<<<<<< HEAD
=======

>>>>>>> d7937bfb
model Otp {
  id        String   @id @default(uuid())
  user      User     @relation(fields: [userId], references: [id])
  userId    String   @unique
  otpCode   String
  expiresAt DateTime
  createdAt DateTime @default(now())
  verfied   Boolean  @default(false)
  resendCount   Int      @default(0)
  blockedUntil  DateTime?
}<|MERGE_RESOLUTION|>--- conflicted
+++ resolved
@@ -560,13 +560,8 @@
 }
 
 enum AdStatus {
-<<<<<<< HEAD
-  Active
-  Inactive
-=======
   active
   inactive
->>>>>>> d7937bfb
 }
 
 model Section {
@@ -575,8 +570,6 @@
   ads             Ad[]              @relation("AdSections")
   AdStat          AdStat[]
   UserSectionTime UserSectionTime[]
-<<<<<<< HEAD
-=======
   SubSection      SubSection[]
   show            Boolean           @default(true)
 }
@@ -590,22 +583,15 @@
   show            Boolean           @default(true)
 
   @@unique([name, sectionId])
->>>>>>> d7937bfb
 }
 
 model Ad {
   id              String            @id @default(uuid())
   title           String
-<<<<<<< HEAD
-  imageUrl        String
-  targetUrl       String
-  location        String
-=======
   bannerImage     String?
   boxImage        String?
   targetUrl       String
   type            AdType
->>>>>>> d7937bfb
   startDate       DateTime
   endDate         DateTime
   status          AdStatus
@@ -615,11 +601,6 @@
   updatedAt       DateTime?         @updatedAt
   stats           AdStat[]
   sections        Section[]         @relation("AdSections")
-<<<<<<< HEAD
-  UserSectionTime UserSectionTime[]
-}
-
-=======
   subSections     SubSection[]      @relation("AdSubSections")
   UserSectionTime UserSectionTime[]
 }
@@ -630,7 +611,6 @@
   both
 }
 
->>>>>>> d7937bfb
 model AdStat {
   id          String   @id @default(uuid())
   adId        String
@@ -657,10 +637,7 @@
 
   @@unique([userId, sectionId, date, adId])
 }
-<<<<<<< HEAD
-=======
-
->>>>>>> d7937bfb
+
 model Otp {
   id        String   @id @default(uuid())
   user      User     @relation(fields: [userId], references: [id])
