--- conflicted
+++ resolved
@@ -415,12 +415,6 @@
   GDP                  String
 }
 
-<<<<<<< HEAD
-model Dummy {
-  id   String @id
-  name String
-}
-
 model Rating {
   id       String  @id @default(uuid())
   userId   String
@@ -432,6 +426,4 @@
   @@unique([userId, courseId])
   @@index([userId])
   @@index([courseId])
-}
-=======
->>>>>>> 170de594
+}