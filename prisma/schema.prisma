--- conflicted
+++ resolved
@@ -562,7 +562,6 @@
   createdAt DateTime @default(now())
 }
 
-<<<<<<< HEAD
 enum AdStatus {
   Active
   Inactive
@@ -619,7 +618,7 @@
   section Section @relation(fields: [sectionId], references: [id])
 
   @@unique([userId, sectionId, date, adId])
-=======
+}
 model Otp {
   id   String @id @default(uuid())
   user User   @relation(fields: [userId], references: [id])
@@ -628,5 +627,4 @@
   expiresAt DateTime
   createdAt DateTime @default(now())
   verfied Boolean @default(false)
->>>>>>> 80e8fe6d
 }