// models/prismaClient.js
const { PrismaClient } = require('../generated/prisma');
<<<<<<< HEAD
const prisma = new PrismaClient();
=======
const bcrypt = require('bcrypt');

const SALT_ROUNDS = 10;

const prisma = new PrismaClient().$extends({
  query: {
    user: {
      async create({ args, query }) {
        if (args.data.password) {
          args.data.password = await bcrypt.hash(
            args.data.password,
            SALT_ROUNDS,
          );
        }
        return query(args);
      },

      async update({ args, query }) {
        if (args.data.password) {
          args.data.password = await bcrypt.hash(
            args.data.password,
            SALT_ROUNDS,
          );
        }
        return query(args);
      },
    },
  },
});
>>>>>>> 828ecca0

module.exports = prisma;<|MERGE_RESOLUTION|>--- conflicted
+++ resolved
@@ -1,8 +1,5 @@
 // models/prismaClient.js
 const { PrismaClient } = require('../generated/prisma');
-<<<<<<< HEAD
-const prisma = new PrismaClient();
-=======
 const bcrypt = require('bcrypt');
 
 const SALT_ROUNDS = 10;
@@ -32,6 +29,5 @@
     },
   },
 });
->>>>>>> 828ecca0
 
 module.exports = prisma;