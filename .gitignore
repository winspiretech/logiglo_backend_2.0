--- conflicted
+++ resolved
@@ -1,8 +1,3 @@
 node_modules
 # Keep environment variables out of version control
-<<<<<<< HEAD
-generated
-=======
-
-generated/
->>>>>>> b71b593c
+generated