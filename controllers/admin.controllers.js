--- conflicted
+++ resolved
@@ -89,15 +89,9 @@
         200,
         {
           userId: existingUser.id,
-<<<<<<< HEAD
-          name: existingUser.name,
-          email: existingUser.email,
-          profilePic: existingUser.profilePic,
-=======
           profilePic: existingUser.profilePic,
           name: existingUser.name,
           email: existingUser.email,
->>>>>>> 149a3d37
         },
         'OTP sent to your email.',
       ),
