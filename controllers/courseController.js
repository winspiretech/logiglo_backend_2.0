--- conflicted
+++ resolved
@@ -2,7 +2,6 @@
 const { CourseSchema } = require('../validation/education.validation');
 const prisma = require('../models/prismaClient');
 const { z } = require('zod');
-<<<<<<< HEAD
 
 // Utility: Deactivate expired courses
 const autoDeactivateExpiredCourses = async () => {
@@ -28,14 +27,12 @@
   if (!validUntil) return true;
   return new Date(validUntil) > new Date();
 };
-=======
->>>>>>> 56a97bd7
 
 const courseIdParamsSchema = z.object({
   id: z.string().uuid(),
-});
+})
 
-/* Create Course */
+
 const createCourse = async (req, res) => {
   try {
     // Validate request
@@ -137,34 +134,22 @@
 
     const existingCourse = await prisma.course.findUnique({ where: { id } });
 
-    if (!existingCourse) {
-<<<<<<< HEAD
-      return res.status(404).json({ message: 'Course not found!' });
-    }
-
-    await prisma.course.delete({ where: { id } });
-
-    return res.status(200).json({ message: 'Course deleted successfully!' });
-=======
-      res.status(404).json({ message: 'course not found!' });
+    if(!existingCourse){
+      res.status(404).json({message:'course not found!'})
     }
 
     //delete the course
-    await prisma.course.delete({ where: { id } });
+    await prisma.course.delete({where: {id}})
 
-    return res.status(200).json({ message: 'course deleted successfully!' });
->>>>>>> 56a97bd7
+    return res.status(200).json({message:'course deleted successfully!'})
+    
   } catch (error) {
     if (error instanceof z.ZodError) {
       return res.status(400).json({ message: 'Invalid Course Id' });
     }
 
-<<<<<<< HEAD
-    console.error('Delete Course Error', error);
-=======
-    console.log('Delete Course Error', error);
->>>>>>> 56a97bd7
-    res.status(500).json({ message: 'Something went wrong!' });
+    console.log('Delete Course Error', error)
+    res.status(500).json({message: "Something went wrong!"})
   }
 };
 
