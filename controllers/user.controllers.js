--- conflicted
+++ resolved
@@ -1,10 +1,5 @@
-<<<<<<< HEAD
 const { ApiResponse } = require('../utils/ApiResponse');
 const UserSchema = require("../validation/userSchema.validation.js")
-=======
-const { ApiResponse } = require('../utils/apiResponse');
-const { UserSchema } = require('../validation/userSchema.validation');
->>>>>>> d0f11a56
 const prisma = require('../models/prismaClient');
 const { ApiError } = require('../utils/ApiError');
 const bcrypt = require('bcrypt');
@@ -63,7 +58,7 @@
         name: existingUser.name,
         email: existingUser.email,
       },
-      process.env.TOKEN_SECRET || 'radha',
+      process.env.TOKEN_SECRET,
       {
         expiresIn: '7d',
       },
