--- conflicted
+++ resolved
@@ -40,7 +40,6 @@
         notificationPreferences: {
           create: {}, // this triggers default true values as per your Prisma model
         },
-<<<<<<< HEAD
       },
       include: {
         notificationPreferences: true, // include to return if you want
@@ -52,25 +51,6 @@
       return res
         .status(201)
         .json(new ApiResponse(201, userData, 'User created successfully'));
-=======
-      });
-      if (existingUser) {
-        throw new ApiError(409, 'User alredy exists');
-      }
-      const newUser = await prisma.user.create({
-        data: {
-          ...req.body,
-          role: 'user',
-          verified: false,
-        },
-      });
-      if (newUser) {
-        const { password, ...userData } = newUser;
-        res
-          .status(201)
-          .json(new ApiResponse(201, userData, 'User created successfully'));
-      }
->>>>>>> c1db0929
     }
   } catch (error) {
     console.error(error.message || 'Something went wrong in User signup');
@@ -339,11 +319,8 @@
         .json(new ApiResponse(404, null, 'User not found!'));
     }
 
-<<<<<<< HEAD
-=======
     const { password, ...userDetails } = user;
 
->>>>>>> c1db0929
     // Generate JWT token
     const token = jwt.sign(
       {
@@ -373,9 +350,6 @@
 
     res
       .status(200)
-<<<<<<< HEAD
-      .json(new ApiResponse(200, token, 'User logged in successfully'));
-=======
       .json(
         new ApiResponse(
           200,
@@ -383,7 +357,6 @@
           'User logged in successfully',
         ),
       );
->>>>>>> c1db0929
   } catch (error) {
     console.log(error.message || 'Something went wrong in OTP verification');
     if (error instanceof ApiError) {
