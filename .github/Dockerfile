# Stage 1: Build dependencies and Prisma client
FROM node:20-alpine AS build

WORKDIR /logiglo_backend_2.0

<<<<<<< HEAD
# Copy only package.json and package-lock.json for caching
COPY package*.json ./

# Install only production dependencies
RUN npm install --omit=dev

# Copy the rest of the application
COPY . .

# Generate Prisma client
RUN npx prisma generate

=======
# Copy package files
COPY package*.json ./

# Install all dependencies (dev included for prisma generate)
RUN npm ci

# Copy everything else
COPY . .

# Generate Prisma client
RUN npx prisma generate

>>>>>>> 493b32b0
# Stage 2: Production image
FROM node:20-alpine

WORKDIR /logiglo_backend_2.0

<<<<<<< HEAD
# Copy dependencies and built application from build stage
COPY --from=build /logiglo_backend_2.0 /logiglo_backend_2.0

# Expose backend port
=======
# Copy the entire app from build stage (everything)
COPY --from=build /logiglo_backend_2.0 /logiglo_backend_2.0

# Expose port
>>>>>>> 493b32b0
EXPOSE 3000

ENV NODE_ENV=production

<<<<<<< HEAD
# Run the server
CMD ["npm", "run", "start"]
=======
# Run migrations + start server
CMD ["sh", "-c", "npx prisma migrate deploy && npm run start"]
>>>>>>> 493b32b0
<|MERGE_RESOLUTION|>--- conflicted
+++ resolved
@@ -3,20 +3,6 @@
 
 WORKDIR /logiglo_backend_2.0
 
-<<<<<<< HEAD
-# Copy only package.json and package-lock.json for caching
-COPY package*.json ./
-
-# Install only production dependencies
-RUN npm install --omit=dev
-
-# Copy the rest of the application
-COPY . .
-
-# Generate Prisma client
-RUN npx prisma generate
-
-=======
 # Copy package files
 COPY package*.json ./
 
@@ -29,31 +15,19 @@
 # Generate Prisma client
 RUN npx prisma generate
 
->>>>>>> 493b32b0
 # Stage 2: Production image
 FROM node:20-alpine
 
 WORKDIR /logiglo_backend_2.0
 
-<<<<<<< HEAD
-# Copy dependencies and built application from build stage
-COPY --from=build /logiglo_backend_2.0 /logiglo_backend_2.0
-
-# Expose backend port
-=======
 # Copy the entire app from build stage (everything)
 COPY --from=build /logiglo_backend_2.0 /logiglo_backend_2.0
 
 # Expose port
->>>>>>> 493b32b0
+
 EXPOSE 3000
 
 ENV NODE_ENV=production
 
-<<<<<<< HEAD
-# Run the server
-CMD ["npm", "run", "start"]
-=======
 # Run migrations + start server
 CMD ["sh", "-c", "npx prisma migrate deploy && npm run start"]
->>>>>>> 493b32b0
